--- conflicted
+++ resolved
@@ -2,7 +2,6 @@
 import logging
 import threading
 
-<<<<<<< HEAD
 from .haimports import * # pylint: disable=W0401,W0614
 from .const import (
     LOGGER,
@@ -11,39 +10,18 @@
     DREO_SENSORS,
     DREO_MANAGER
 )
-=======
-import voluptuous as vol
-from homeassistant.config_entries import ConfigEntry
-from homeassistant.const import CONF_PASSWORD, CONF_USERNAME, CONF_REGION, Platform
-from homeassistant.core import HomeAssistant, ServiceCall
-from homeassistant.helpers import config_validation as cv
-from homeassistant.helpers.dispatcher import async_dispatcher_send
-
-from .const import DOMAIN, DREO_FANS, DREO_MANAGER
->>>>>>> 0be0d163
-
 _LOGGER = logging.getLogger(LOGGER)
 
-<<<<<<< HEAD
 async def async_setup_entry(hass: HomeAssistant, config_entry: ConfigEntry) -> bool:
     "HomeAssistant EntryPoint"
     _LOGGER.debug("async_setup_entry")
-=======
-
-async def async_setup_entry(hass: HomeAssistant, config_entry: ConfigEntry) -> bool:
-    _LOGGER.debug("async_setup")
->>>>>>> 0be0d163
 
     _LOGGER.debug(config_entry.data.get(CONF_USERNAME))
     username = config_entry.data.get(CONF_USERNAME)
     password = config_entry.data.get(CONF_PASSWORD)
     region = "us"
 
-<<<<<<< HEAD
     from .pydreo import PyDreo # pylint: disable=C0415
-=======
-    from .pydreo import PyDreo
->>>>>>> 0be0d163
 
     manager = PyDreo(username, password, region)
 
